name: Build

on:
  push:
  pull_request:

jobs:
  macos:
    runs-on: macos-latest
<<<<<<< HEAD
    strategy:
      matrix:
        python-version: [ "3.7", "3.8", "3.9", "3.10" ]
=======
    #    strategy:
    #      matrix:
    #        python-version: [ 3.8, 3.9 ]
>>>>>>> db5aff37
    steps:
      - uses: actions/checkout@v2
      - name: Setup python 3.6
        uses: actions/setup-python@v2
        with:
          python-version: '3.6'
      - name: Setup python 3.7
        uses: actions/setup-python@v2
        with:
          python-version: '3.7'
      - name: Setup python 3.8
        uses: actions/setup-python@v2
        with:
          python-version: '3.8'
      - name: Setup python 3.9
        uses: actions/setup-python@v2
        with:
          python-version: '3.9'
      - name: Setup python 3.10
        uses: actions/setup-python@v2
        with:
          python-version: '3.10'
      - name: Install Rust toolchain
        uses: actions-rs/toolchain@v1
        with:
          toolchain: stable
          profile: minimal
          default: true
      - name: Build wheels
        uses: messense/maturin-action@v1
        with:
          args: --release --strip --universal2 --out dist --no-sdist
      - name: Install built wheel
        run: |
          pip install lychrel --no-index --find-links dist --force-reinstall
          python -I -c "import lychrel"
      - name: Run tests
        run: |
          pip install -r requirements-dev.txt
          pytest
      - name: Upload wheels
        uses: actions/upload-artifact@v2
        with:
          name: wheels
          path: dist
  linux:
    runs-on: ubuntu-latest
    steps:
      - uses: actions/checkout@v2
      - uses: actions/setup-python@v2
        with:
          python-version: "3.10"
          architecture: x64
      - name: Build Wheels
        uses: messense/maturin-action@v1
        with:
          target: x86_64
          manylinux: auto
          args: --release --strip --out dist --no-sdist
      - name: Install built wheel
        run: |
          pip install lychrel --no-index --find-links dist --force-reinstall
          python -I -c "import lychrel"
      - name: Run tests
        run: |
          pip install -r requirements-dev.txt
          pytest
      - name: Upload wheels
        uses: actions/upload-artifact@v2
        with:
          name: wheels
          path: dist

  release:
    runs-on: ubuntu-latest
    if: "startsWith(github.ref, 'refs/tags/')"
    needs: [ macos, linux ]
    steps:
      - uses: actions/download-artifact@v2
        with:
          name: wheels
          path: dist

      - uses: pypa/gh-action-pypi-publish@master
        with:
          user: __token__
          password: ${{ secrets.PYPI_PASSWORD }}
          skip_existing: true<|MERGE_RESOLUTION|>--- conflicted
+++ resolved
@@ -7,37 +7,15 @@
 jobs:
   macos:
     runs-on: macos-latest
-<<<<<<< HEAD
     strategy:
       matrix:
-        python-version: [ "3.7", "3.8", "3.9", "3.10" ]
-=======
-    #    strategy:
-    #      matrix:
-    #        python-version: [ 3.8, 3.9 ]
->>>>>>> db5aff37
+        python-version: [ "3.6", "3.7", "3.8", "3.9", "3.10" ]
     steps:
       - uses: actions/checkout@v2
-      - name: Setup python 3.6
+      - name: Setup python
         uses: actions/setup-python@v2
         with:
-          python-version: '3.6'
-      - name: Setup python 3.7
-        uses: actions/setup-python@v2
-        with:
-          python-version: '3.7'
-      - name: Setup python 3.8
-        uses: actions/setup-python@v2
-        with:
-          python-version: '3.8'
-      - name: Setup python 3.9
-        uses: actions/setup-python@v2
-        with:
-          python-version: '3.9'
-      - name: Setup python 3.10
-        uses: actions/setup-python@v2
-        with:
-          python-version: '3.10'
+          python-version: ${{ matrix.python-version }}
       - name: Install Rust toolchain
         uses: actions-rs/toolchain@v1
         with:
@@ -65,7 +43,8 @@
     runs-on: ubuntu-latest
     steps:
       - uses: actions/checkout@v2
-      - uses: actions/setup-python@v2
+      - name: Setup python
+        uses: actions/setup-python@v2
         with:
           python-version: "3.10"
           architecture: x64
